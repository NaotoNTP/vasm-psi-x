--- conflicted
+++ resolved
@@ -56,14 +56,9 @@
 static unsigned char opt_div = 0;     /* DIVU/DIVS.L #n,Dn -> LSR/ASR #n,Dn */
 static unsigned char opt_fconst = 0;  /* Fxxx.D #m,FPn -> Fxxx.S #m,FPn */
 static unsigned char opt_brajmp = 0;  /* branch to different sect. into jump */
-<<<<<<< HEAD
-static unsigned char opt_pc = 0;      /* <label> -> (<label>,PC) */
-static unsigned char opt_bra = 0;     /* B<cc>.L -> B<cc>.W -> B<cc>.B */
-=======
 static unsigned char opt_pc = 1;      /* <label> -> (<label>,PC) */
 static unsigned char opt_pc080 = 0;   /* dest.label -> (<label>,PC) (Apollo) */
 static unsigned char opt_bra = 1;     /* B<cc>.L -> B<cc>.W -> B<cc>.B */
->>>>>>> 1f3f2007
 static unsigned char opt_allbra = 0;  /* also optimizes sized branches */
 static unsigned char opt_jbra = 0;    /* JMP/JSR <ext> -> BRA.L/BSR.L (020+) */
 static unsigned char opt_disp = 0;    /* (0,An) -> (An), etc. */
