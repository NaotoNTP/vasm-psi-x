--- conflicted
+++ resolved
@@ -86,13 +86,9 @@
   "external symbol <%s> must not be defined",ERROR,             /* 85 */
   "missing definition for symbol <%s>",NOLINE|WARNING,
   "additional macro arguments ignored (expecting %d)",WARNING,
-<<<<<<< HEAD
-  "",ERROR,
+  "macro previously defined at line %d of %s",WARNING,
   "symbol <%s> cannot be redefined as a string symbol",ERROR,
   "internal symbol <%s> not found",ERROR,						/* 90 */
   "odd number of nybbles given",ERROR,
   "maximum number of loop iterations (%d) reached",ERROR,
   "missing loop condition",ERROR,
-=======
-  "macro previously defined at line %d of %s",WARNING,
->>>>>>> 1f3f2007
