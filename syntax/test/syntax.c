/* syntax.c  syntax module for vasm */
/* (c) in 2002 by Volker Barthelmann */

#include "vasm.h"

/* The syntax module parses the input (read_next_line), handles
   assembly-directives (section, data-storage etc.) and parses
   mnemonics. Assembly instructions are split up in mnemonic name,
   qualifiers and operands. new_inst returns a matching instruction,
   if one exists.
   Routines for creating sections and adding atoms to sections will
   be provided by the main module.
*/

const char *syntax_copyright="vasm test syntax module (c) 2002 Volker Barthelmann";

hashtable *dirhash;
char commentchar=';';
int dotdirs;


char *skip(char *s)
{
  while (isspace((unsigned char )*s))
    s++;
  return s;
}

/* check for end of line, issue error, if not */
void eol(char *s)
{
  s = skip(s);
  if (!ISEOL(s))
    syntax_error(6);
}

char *skip_operand(char *s)
{
  int par_cnt=0;
  while(1){
    if(*s=='(') par_cnt++;
    if(*s==')'){
      if(par_cnt>0)
        par_cnt--;
      else
        syntax_error(3);
    }
    if(ISEOL(s)||(*s==','&&par_cnt==0))
      break;
    s++;
  }
  if(par_cnt!=0)
    syntax_error(4);
  return s;
}

static void handle_section(char *s)
{
  char *name,*attr;
  if(*s!='\"'){
    name=s;
    if(!ISIDSTART(*s)){
      syntax_error(10);
      return;
    }
    while(ISIDCHAR(*s))
      s++;
    name=cnvstr(name,s-name);
    s=skip(s);
  }else{
    s++;
    name=s;
    while(*s&&*s!='\"')
      s++;
    name=cnvstr(name,s-name);
    s=skip(s+1);
  }
  if(*s==','){
    s=skip(s+1);
    attr=s;
    if(*s!='\"')
      syntax_error(7);
    else
      s++;
    attr=s;
    while(*s&&*s!='\"')
      s++;    
    attr=cnvstr(attr,s-attr);
    s=skip(s+1);
  }else
    attr="";
  set_section(new_section(name,attr,1));
  eol(s);
}

static char *string(char *s,dblock **result)
{
  dblock *db=new_dblock();
  taddr size;
  char *p,esc;
  if(*s!='\"')
    ierror(0);
  else
    s++;
  p=s;
  size=0;
  while(*s&&*s!='\"'){
    if(*s=='\\')
      s=escape(s,&esc);
    else
      s++;
    size++;
  }
  db->size=size;
  db->data=mymalloc(db->size);
  s=p;
  p=(char *)db->data;
  while(*s&&*s!='\"'){
    if(*s=='\\')
      s=escape(s,p++);
    else
      *p++=*s++;
  }
  *result=db;
  if(*s=!'\"')
    syntax_error(7);
  else
    s++;
  return s;
}

static void handle_data(char *s,int size,int noalign,int zeroterm)
{
  dblock *db;
  do{
    char *opstart=s;
    operand *op;
    if(size==8&&*s=='\"'){
      s=string(s,&db);
      add_atom(0,new_data_atom(db,1));
    }else{
      op=new_operand();
      s=skip_operand(s);
      if(!parse_operand(opstart,s-opstart,op,DATA_OPERAND(size))){
        syntax_error(8);
      }else{
        atom *a=new_datadef_atom(size,op);
        if(noalign)
          a->align=1;
        add_atom(0,a);
      }
    }
    s=skip(s);
    if(*s==','){
      s=skip(s+1);
    }else if(*s)
      syntax_error(9);
  }while(*s);
  if(zeroterm){
    if(size!=8)
      ierror(0);
    db=new_dblock();
    db->size=1;
    db->data=mymalloc(1);
    *db->data=0;
    add_atom(0,new_data_atom(db,1));
  }    
  eol(s);
}

static void handle_global(char *s)
{
  symbol *sym;
  strbuf *name;
  if(!(name=parse_identifier(0,&s))){
    syntax_error(10);
    return;
  }
  sym=new_import(name->str);
  sym->flags|=EXPORT;
  eol(s);
}

static void handle_align(char *s)
{
  taddr align=parse_constexpr(&s);
  atom *a=new_space_atom(number_expr(0),1,0);
  a->align=1<<align;
  add_atom(0,a);
  eol(s);
}

static void handle_space(char *s)
{
  expr *space,*fill=0;
  space=parse_expr_tmplab(&s);
  s=skip(s);
  if(*s==','){
    s=skip(s+1);
    fill=parse_expr_tmplab(&s);
  }
  add_atom(0,new_space_atom(space,1,fill));
  eol(s);  
}

static void handle_8bit(char *s){ handle_data(s,8,0,0); }
static void handle_16bit(char *s){ handle_data(s,16,0,0); }
static void handle_32bit(char *s){ handle_data(s,32,0,0); }
static void handle_16bit_noalign(char *s){ handle_data(s,16,1,0); }
static void handle_32bit_noalign(char *s){ handle_data(s,32,1,0); }
static void handle_string(char *s){ handle_data(s,8,0,1); }
static void handle_texts(char *s){ handle_section(".text,\"acrx4\"");eol(s);}
static void handle_datas(char *s){ handle_section(".data,\"adrw4\"");eol(s);}
static void handle_sdatas(char *s){ handle_section(".sdata,\"adrw4\"");eol(s);}
static void handle_sdata2s(char *s){ handle_section(".sdata2,\"adr4\"");eol(s);}
static void handle_rodatas(char *s){ handle_section(".rodata,\"adr4\"");eol(s);}
static void handle_bsss(char *s){ handle_section(".bss,\"aurw4\"");eol(s);}
static void handle_sbsss(char *s){ handle_section(".bss,\"aurw4\"");eol(s);}

struct {
  const char *name;
  void (*func)(char *);
} directives[]={
  "section",handle_section,
  "dcb",handle_8bit,
  "dc.b",handle_8bit,
  "dcw",handle_16bit_noalign,
  "dc.w",handle_16bit_noalign,
  "dcl",handle_32bit_noalign,
  "dc.l",handle_32bit_noalign,
  "public",handle_global,
  "xdef",handle_global,
  "xref",handle_global,  
  "text",handle_texts,
  "cseg",handle_texts,
  "data",handle_datas,
  "bss",handle_bsss,  
  "align",handle_align,
  "ds.b",handle_space,
};

int dir_cnt=sizeof(directives)/sizeof(directives[0]);

/* Handles assembly directives; returns non-zero if the line
   was a directive. */
static int handle_directive(char *line)
{
  char *s,*name;
  hashdata data;
  s=skip(line);
  if(!ISIDSTART(*s))
    return 0;
  name=s;
  while(ISIDCHAR(*s))
    s++;
  if(!find_namelen(dirhash,name,s-name,&data))
    return 0;
  directives[data.idx].func(skip(s));
  return 1;
}

/* Very simple, very incomplete. */
void parse(void)
{
  char *s,*line,*inst,*ext[MAX_QUALIFIERS?MAX_QUALIFIERS:1],*op[MAX_OPERANDS];
  int inst_len,ext_len[MAX_QUALIFIERS?MAX_QUALIFIERS:1],op_len[MAX_OPERANDS];
  int i,ext_cnt,op_cnt;
  instruction *ip;
  while(line=read_next_line()){
    s=line;

    if(isalnum((unsigned char)*s)){
      /* Handle labels at beginning of line */
      char *labname;
      symbol *label;
      while(*s&&!isspace((unsigned char)*s)&&*s!=':')
        s++;
      labname=cnvstr(line,s-line);
      s=skip(s+1);
      if(!strncmp(s,"equ",3)&&isspace((unsigned char)s[3])){
        s=skip(s+3);
        label=new_abs(labname,parse_expr(&s));
      }else{
        label=new_labsym(0,labname);
        add_atom(0,new_label_atom(label));
      }
      free(labname);
    }

    s=parse_cpu_special(s);

    if(handle_directive(s))
      continue;

    /* skip spaces */
    s=skip(s);
    if(!*s)
      continue;

    /* read mnemonic name */
    inst=s;
    if(!ISIDSTART(*s)){
      syntax_error(10);
      continue;
    }
#if MAX_QUALIFIERS==0
    while(*s&&!isspace((unsigned char)*s))
      s++;
#else
    while(*s&&*s!='.'&&!isspace((unsigned char)*s))
      s++;
#endif
    inst_len=s-inst;

    /* read qualifiers */
    ext_cnt=0;
    while(*s=='.'&&ext_cnt<MAX_QUALIFIERS){
      s++;
      ext[ext_cnt]=s;
      while(*s&&*s!='.'&&!isspace((unsigned char)*s))
        s++;
      ext_len[ext_cnt]=s-ext[ext_cnt];
      if(ext_len[ext_cnt]<=0)
        syntax_error(1);
      else
        ext_cnt++;
    }

    if(!isspace((unsigned char)*s)) syntax_error(2);
    
    /* read operands, terminated by comma (unless in parentheses)  */
    s=skip(s);
    op_cnt=0;
    while(*s&&op_cnt<MAX_OPERANDS){
      op[op_cnt]=s;
      s=skip_operand(s);
      op_len[op_cnt]=s-op[op_cnt];
      if(op_len[op_cnt]<=0)
        syntax_error(5);
      else
        op_cnt++;
      s=skip(s);
      if(*s!=','){
        break;
      }else{
        s=skip(s+1);
      }
    }      
    s=skip(s);
    if(*s!=0) syntax_error(6);
    ip=new_inst(inst,inst_len,op_cnt,op,op_len);
#if MAX_QUALIFIERS>0
    if(ip){
      for(i=0;i<ext_cnt;i++)
        ip->qualifiers[i]=cnvstr(ext[i],ext_len[i]);
      for(;i<MAX_QUALIFIERS;i++)
        ip->qualifiers[i]=0;
    }
#endif
    if(ip){
      add_atom(0,new_inst_atom(ip));
    }else
      ;
  }
}

char *const_prefix(char *s,int *base)
{
  if(isdigit((unsigned char)*s)){
    *base=10;
    return s;
  }
  if(*s=='$'){
    *base=16;
    return s+1;
  }
  if(*s=='%'){
    *base=2;
    return s+1;
  }
  *base=0;
  return s;
}

char *const_suffix(char *start,char *end)
{
  return end;
}

strbuf *get_local_label(int n,char **start)
{
  return NULL;
}

char *parse_macro_arg(struct macro *m,char *s,
                      struct namelen *param,struct namelen *arg)
{
  /* no macro support */
  return s;
}

int expand_macro(source *src,char **line,char *d,int dlen)
{
  return 0;
}

<<<<<<< HEAD
int expand_ctrlparams(source *src,char **line,char *d,int dlen)
{
  /* no support for string symbols*/
  return 0;
}

int init_syntax()
=======
int init_syntax(void)
>>>>>>> 1f3f2007
{
  size_t i;
  hashdata data;
  dirhash=new_hashtable(0x200); /*FIXME: */
  for(i=0;i<dir_cnt;i++){
    data.idx=i;
    add_hashentry(dirhash,directives[i].name,data);
  }
  
  return 1;
}

int syntax_defsect(void)
{
  return 0;
}

int syntax_args(char *p)
{
  return 0;
}<|MERGE_RESOLUTION|>--- conflicted
+++ resolved
@@ -404,17 +404,13 @@
   return 0;
 }
 
-<<<<<<< HEAD
 int expand_ctrlparams(source *src,char **line,char *d,int dlen)
 {
   /* no support for string symbols*/
   return 0;
 }
 
-int init_syntax()
-=======
 int init_syntax(void)
->>>>>>> 1f3f2007
 {
   size_t i;
   hashdata data;
