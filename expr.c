--- conflicted
+++ resolved
@@ -621,15 +621,6 @@
     return 0;
   ltype=tree->type;
   if(ltype==SYM){
-<<<<<<< HEAD
-    if(tree->c.sym->flags&INEVAL)
-      general_error(18,tree->c.sym->name);
-    tree->c.sym->flags|=INEVAL;
-    ltype=((tree->c.sym->type==EXPRESSION)||(tree->c.sym->type==STRSYM))?type_of_expr(tree->c.sym->expr):NUM;
-    tree->c.sym->flags&=~INEVAL;
-    return ltype;
-  }else if(ltype==NUM||ltype==HUG||ltype==FLT)
-=======
     symbol *sym=tree->c.sym;
     if(sym->type==EXPRESSION){
       if(sym->flags&INEVAL)
@@ -640,7 +631,6 @@
       return ltype;
     }else return NUM;
   }else if(ltype<SYM)  /* NUM, HUG, FLT */
->>>>>>> 1f3f2007
     return ltype;
   ltype=type_of_expr(tree->left);
   rtype=type_of_expr(tree->right);
